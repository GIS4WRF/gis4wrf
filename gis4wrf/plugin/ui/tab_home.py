# GIS4WRF (https://doi.org/10.5281/zenodo.1288569)
# Copyright (c) 2018 D. Meyer and M. Riechert. Licensed under MIT.

from pathlib import Path

from PyQt5.QtCore import Qt
from PyQt5.QtWidgets import QWidget, QVBoxLayout, QLabel
from PyQt5.QtGui import QPixmap
<<<<<<< HEAD
=======

from gis4wrf.plugin.ui.helpers import FormattedLabel
>>>>>>> fc83dcde
from gis4wrf.plugin.constants import GIS4WRF_LOGO_PATH

class HomeTab(QWidget):
    """Class for creating the Home tab"""
    def __init__(self) -> None:
        super().__init__()
        vbox = QVBoxLayout()
        title = """
                    <html>
                        <h1>Welcome to GIS4WRF</h1>
                        <br>
                    </html>
                """
        text = """
                    <html>
                        <br>
                        <p>The GIS4WRF documentation and tutorials have been moved online at: <a href="https://gis4wrf.github.io">https://gis4wrf.github.io</a></p>
                        <br>
                        <p>We are delighted to announce that we can now provide MPI-enabled WPS-V4 and WRF-V4 pre-built binaries for Windows, macOS and Linux through WRF-CMake. 😊</p>
                        <p>If you have not done so already, make sure to download the latest V4 releases for your system.
                           For more info see: <a href="https://gis4wrf.github.io/configuration">https://gis4wrf.github.io/configuration</a></p>
                        <br>
                        <p>Make sure to check out all the new features with this version under <code>Plugins</code> > <code>GIS4WRF</code> > <code>GIS4WRF</code> > <code>About</code> > <code>What's new</code></p>
                  </html>
               """

        label_title = QLabel(title)
        label_text = QLabel(text)
        label_text.setWordWrap(True)
        label_text.setOpenExternalLinks(True)
        label_pixmap = QLabel()
        pixmap = QPixmap(GIS4WRF_LOGO_PATH)
        label_pixmap.setPixmap(pixmap)
        label_pixmap.setAlignment(Qt.AlignCenter)
        vbox.addWidget(label_title)
        vbox.addWidget(label_pixmap)
        vbox.addWidget(label_text)
        vbox.addStretch()
        self.setLayout(vbox)<|MERGE_RESOLUTION|>--- conflicted
+++ resolved
@@ -6,11 +6,7 @@
 from PyQt5.QtCore import Qt
 from PyQt5.QtWidgets import QWidget, QVBoxLayout, QLabel
 from PyQt5.QtGui import QPixmap
-<<<<<<< HEAD
-=======
 
-from gis4wrf.plugin.ui.helpers import FormattedLabel
->>>>>>> fc83dcde
 from gis4wrf.plugin.constants import GIS4WRF_LOGO_PATH
 
 class HomeTab(QWidget):
